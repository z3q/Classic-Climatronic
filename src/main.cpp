
/*
    PID thermostat for automotive climate control
    Copyright (C) 2025 z3q (Kirill A. Vorontsov)

    This program is free software: you can redistribute it and/or modify
    it under the terms of the GNU General Public License as published by
    the Free Software Foundation, either version 3 of the License, or
    (at your option) any later version.

    This program is distributed in the hope that it will be useful,
    but WITHOUT ANY WARRANTY; without even the implied warranty of
    MERCHANTABILITY or FITNESS FOR A PARTICULAR PURPOSE.  See the
    GNU General Public License for more details.

    You should have received a copy of the GNU General Public License
    along with this program.  If not, see <https://www.gnu.org/licenses/>.
*/

// #define DEBUG_PID  // Закомментировать для финального релиза (отключит UART и отладку)

#include <msp430.h>
#include <stdint.h>
#include <Arduino.h>
#include <TM1637TinyDisplay.h>

#ifdef DEBUG_PID
#include <SoftwareSerial.h>                       // Для эмуляции UART на GPIO
#define DEBUG_TXD 3                               // Пин для TX (P1.1)
#define DEBUG_RXD 5                               // Пин для RX (не используется)
SoftwareSerial debugSerial(DEBUG_RXD, DEBUG_TXD); // Инициализация софтового UART
#endif

// Коэффициенты ПИД-регулятора (фиксированная точка Q8.8)
#define KP 0x0060 // пропорциональнай коэффициент
#define KD 0x0080 // дифференциальный коэффицинет
#define KI 0x00d0 // интегральный коэффициент (использовать в расчете как (KI * integral) >> 16) 0,0003/сек точность Q16.16

// Display connection pins (Digital Pins)
#define CLK 14
#define DIO 15

// Пин для датчика DS18B20 (P2.5)
#define DS18B20_PIN_DIR P2DIR
#define DS18B20_PIN_REN P2REN
#define DS18B20_PIN_OUT P2OUT
#define DS18B20_PIN_IN P2IN
#define DS18B20_PIN BIT5

// Пин для ШИМ нагревателя (P1.2 - TA0.1)
#define HEATER_PIN_SEL P1SEL
#define HEATER_PIN_DIR P1DIR
#define HEATER_PIN BIT2

// Пин для аналогового входа (P1.4 - A4)
#define SETPOINT_ADC_IN INCH_4

#define MIN_VALID_TEMP -55     // -55.0°C (минимальная возможная температура для DS18B20)
#define MAX_VALID_TEMP 80      // 80.0°C (максимальная возможная температура)
#define TEMP_READ_ERROR 0x2000 // Значение при ошибке чтения

#define SETPOINT_MIN_Q6 1472  // (16.0 * 64)  = 1024 (16.0°C в Q10.6) минимальная уставка // 23*64 = 1472 для отладки в жару
#define SETPOINT_RANGE_Q6 600 // (9.375 * 64)  = 600 (9.375°C в Q10.6) диапазон уставки

#define ADC_DEADZONE_LOW 250                                // Нижняя граница "мертвой зоны" АЦП
#define ADC_DEADZONE_HIGH 815                               // Верхняя граница "мертвой зоны" АЦП (1023 - 100)
#define ADC_WORKZONE (ADC_DEADZONE_HIGH - ADC_DEADZONE_LOW) // Ширина рабочей зоны АЦП = 923-100

// Ограничения ШИМ
#define PWM_MIN 0
#define PWM_MAX 255

// Интервалы (в циклах таймера)
#define PWM_FREQ 47                 // Частота ШИМ (Гц) 12000/PWM_MAX
#define PD_UPDATE_INTERVAL PWM_FREQ // Обновление ПИ каждую 1 сек (в периодах ШИМ)
#define TEMP_MEASURE_INTERVAL 30    // Измерение температуры каждые 30 сек (в PD_UPDATE_INTERVAL)

// Глобальные переменные
volatile uint16_t pwmCounter = 0;
volatile uint16_t updateCounter = 0;
volatile uint8_t measureFlag = 0;
volatile uint8_t updateFlag = 0;
uint16_t adcValue = 0; // значние АЦП
int16_t setpoint = 0;  // уставка
int16_t temperature = 0;
int32_t integral = 0; // Накопленная интегральная сумма (Q16.16)
int16_t lastError = 0;
uint16_t pwmValue = 0;
uint16_t lastADC = 0;                     // последнее значение АЦП - нужно для детектирования изменения уставки
int16_t lastTemperature = 0;              // последнее значение температуры
int32_t d_term = 0;                       // Дифференциальная составляющая
int32_t filtered_d_term = 0;              // Отфильтрованное значение
const int32_t INTEGRAL_MIN = -2147450879; // минимальное безопасное значение интеграла
const int32_t INTEGRAL_MAX = 2147450879;  // максимальное безопасное значение интеграла

TM1637TinyDisplay display(CLK, DIO); // 4-разрядный 7-сегментный дисплей с точками

// Прототипы функций
void initClock();
void initGPIO();
void initPWM();
void initADC();
uint16_t readADC();
int16_t readDS18B20();
uint8_t oneWireReset();
void oneWireWrite(uint8_t data);
uint8_t oneWireRead();
void showLevel(uint8_t level, uint8_t pos);
#ifdef DEBUG_PID
void sendPIDDebug(int16_t error, int32_t p_term, int32_t i_term, int16_t d_term, int32_t output, uint16_t pwm);
#endif

int main(void)
{
    WDTCTL = WDTPW | WDTHOLD; // Остановить watchdog

    initClock();
    initGPIO();
    initPWM();
    initADC();
    display.clear();

<<<<<<< HEAD
=======
    // WDTCTL = WDTPW | WDTCNTCL | WDTSSEL; // Настройка сторожевого таймера на ~2.73 сек - пока только мешает

>>>>>>> 7ca5dba7
    __enable_interrupt();

    // Первое измерение температуры сразу
    measureFlag = 1;

    while (1)
    {
        // WDTCTL = WDTPW | WDTCNTCL | WDTSSEL; // Сброс счётчика WDT
        int32_t output = 0;
#ifdef DEBUG_PID
        int32_t raw_output = 0;
#endif
        int16_t error = 0;         // Ошибка
        int32_t integral_term = 0; // Интегральная составляющая
        int32_t p_term = 0;        // Пропорциональная составляющая

        if (measureFlag)
        {
            __disable_interrupt();
            measureFlag = 0;
            temperature = readDS18B20();
            __enable_interrupt();

            if (temperature != TEMP_READ_ERROR)
            {
                // Расчет производной ошибки (dError/dt). уставка считается константой => расчёт по изменению температуры
                int16_t dError = lastTemperature - temperature;
                lastTemperature = temperature;
                d_term = (int32_t)KD * (int32_t)dError; // Дифференциальная составляющая
                filtered_d_term = (filtered_d_term + d_term) >> 1;
                display.showNumber((int)(temperature >> 6), false, 2, 2);
            }
            else
            {
                display.showString("Er", 2, 2); // показать ошибку
            }
            display.setBrightness(BRIGHT_1);
        }

        if (updateFlag)
        {
            __disable_interrupt();
            updateFlag = 0;
            __enable_interrupt();
            // Чтение уставки (0-1023 -> 160-250, фиксированная точка 10.6)
            adcValue = (adcValue + readADC()) >> 1; // Безопасно, так как значение АЦП 10-битное

            // Если поменяли уставку, увеличить яркость и отложить измерение температуры, совмещённое с понижением яркости
            if (abs((int)adcValue - (int)lastADC) > 40)
            {
                display.setBrightness(BRIGHT_HIGH);
                __disable_interrupt();
                updateCounter = 0; // Отложить измерение на 30 секунд, чтобы показать уставку с максимальной яркостью
                __enable_interrupt();
                lastADC = adcValue; // Запомнить уставку для следующего сравнения
            }

            // Проверка крайних положений задающего органа
            if (adcValue <= ADC_DEADZONE_LOW)
            {
                output = PWM_MIN;               // 0%
                display.showString("LO", 2, 0); // Показать Low
            }
            else if (adcValue >= ADC_DEADZONE_HIGH)
            {
                output = PWM_MAX;               // 100%
                display.showString("HI", 2, 0); // Показать High
            }
            else
            {
                // Корректировка adcValue с учетом "мертвой зоны"
                uint16_t adjustedValue = adcValue - ADC_DEADZONE_LOW;
                uint32_t scaledValue = (uint32_t)adjustedValue * SETPOINT_RANGE_Q6;

                // Расчет уставки с масштабированием на новый диапазон АЦП (100-923 → 0-823) // 16.0-25.3°C
                setpoint = SETPOINT_MIN_Q6 + (scaledValue + (ADC_WORKZONE >> 1)) / ADC_WORKZONE;
                display.showNumber((int)(setpoint >> 6), false, 2, 0); // Показать значение уставки
                // display.showNumberDec((int)(((int32_t)setpoint*10+32) >> 6), 0b01000000, false, 3, 0); // Показать значение уставки

                // Установка ШИМ
                if (temperature == TEMP_READ_ERROR)
                {                           // Действия при ошибке датчика
                    output = adcValue >> 2; // прямое управление ШИМ
                }
                else
                {

                    // Расчет ошибки (фиксированная точка 10.6)
                    error = setpoint - temperature;

                    // Интегральная составляющая (с насыщением)
                    integral += error;
                    if (integral > INTEGRAL_MAX)
                        integral = INTEGRAL_MAX; // Ограничение
                    if (integral < INTEGRAL_MIN)
                        integral = INTEGRAL_MIN;

                    integral_term = (KI * integral) >> 16; // Интегральная составляющая
                    p_term = (int32_t)KP * (int32_t)error; // Пропорциональная составляющая

                    // Расчет выхода (Q16.16)
                    output = p_term + filtered_d_term + integral_term;
                    // display.showNumber((p_term),  false, 4, 0);

#ifdef DEBUG_PID
                    raw_output = output;
#endif

                    // Масштабирование и ограничение выхода, предотвращение насыщения интеграла
                    output >>= 6;

                    // отладка
                    // display.showNumberHex((output), 0, false, 4, 0);

                    if (output < PWM_MIN)
                    {
                        output = PWM_MIN;
                        if (error < 0)
                            integral -= error; // Уменьшаем интеграл при отрицательной ошибке
                    }
                    if (output > PWM_MAX)
                    {
                        output = PWM_MAX;
                        if (error > 0)
                            integral -= error; // Уменьшаем интеграл при положительной ошибке
                    }
                }
            }

            pwmValue = (uint16_t)output;
            display.showString(" ", 1, 2);
            showLevel(pwmValue, 3);
            TA0CCR1 = pwmValue; // Записать регистр ШИМ

#ifdef DEBUG_PID
            sendPIDDebug(error, p_term, integral_term, d_term, raw_output, pwmValue); // Отправка отладочной информации
#endif
        }
        LPM3;
    }
}

// Инициализация тактирования
void initClock()
{
    BCSCTL1 = CALBC1_1MHZ;
    DCOCTL = CALDCO_1MHZ;
    BCSCTL3 |= LFXT1S_2; // ACLK = VLO (~12 кГц)
    BCSCTL2 |= DIVS_3;   // SMCLK = DCO/8 = 125 кГц
}

// Инициализация GPIO
void initGPIO()
{
    DS18B20_PIN_DIR &= ~DS18B20_PIN; // Настройка пина как входа
                                     //   DS18B20_PIN_REN |= DS18B20_PIN;  // Включение внутреннего резистора - приводит к неработоспособности шины
    DS18B20_PIN_OUT |= DS18B20_PIN;  // Подтяжка к VCC
    HEATER_PIN_DIR |= HEATER_PIN;
    HEATER_PIN_SEL |= HEATER_PIN;
}

// Инициализация ШИМ и таймера
void initPWM()
{
    TA0CCR0 = PWM_MAX;                // (12000 / PWM_FREQ) - 1; // Период ШИМ (47 Гц)
    TA0CCTL1 = OUTMOD_7;              // Режим Reset/Set
    TA0CCR1 = 0;                      // Начальный КЗИ 0%
    TA0CCTL0 = CCIE;                  // Разрешить прерывания по CCR0
    TA0CTL = TASSEL_1 + MC_1 + TACLR; // ACLK, счет вверх
}

// Инициализация АЦП
void initADC()
{
    ADC10CTL0 = ADC10SHT_2 + ADC10ON;
    ADC10CTL1 = SETPOINT_ADC_IN + ADC10SSEL_3;
    ADC10AE0 |= BIT4;
}

// Обработчик прерывания таймера
#pragma vector = TIMER0_A0_VECTOR
__interrupt void Timer0_A0_ISR(void)
{
    pwmCounter++;

    // Обновление ПД-регулятора каждую секунду (1000 циклов при 1 кГц)
    if (pwmCounter >= PD_UPDATE_INTERVAL)
    {
        pwmCounter = 0;
        updateFlag = 1;
        updateCounter++;

        // Измерение температуры каждые 30 сек
        if (updateCounter >= TEMP_MEASURE_INTERVAL)
        {
            updateCounter = 0;
            measureFlag = 1;
        }
    }
    LPM3_EXIT;
}

// Чтение АЦП
uint16_t readADC()
{
    ADC10CTL0 |= ENC + ADC10SC;
    while (ADC10CTL1 & ADC10BUSY)
        ;
    return ADC10MEM;
}

// Функции работы с DS18B20
/*void oneWireReset()
{
    DS18B20_PIN_DIR |= DS18B20_PIN;
    DS18B20_PIN_OUT &= ~DS18B20_PIN;
    __delay_cycles(480);
    DS18B20_PIN_DIR &= ~DS18B20_PIN;
    DS18B20_PIN_OUT |= DS18B20_PIN;
    __delay_cycles(70);
    while (DS18B20_PIN_IN & DS18B20_PIN)
        ;
    __delay_cycles(410);
}
*/
uint8_t oneWireReset()
{
    const uint16_t TIMEOUT = 1000; // Максимальное время ожидания (настраивается)
    uint16_t timeoutCount = 0;

    // 1. Формирование импульса сброса
    DS18B20_PIN_DIR |= DS18B20_PIN;  // Пин как выход
    DS18B20_PIN_OUT &= ~DS18B20_PIN; // Низкий уровень
    __delay_cycles(480);             // Импульс 480 мкс
    DS18B20_PIN_DIR &= ~DS18B20_PIN; // Пин как вход
                                     //   DS18B20_PIN_OUT |= DS18B20_PIN;  // Включить подтяжку к VCC
    __delay_cycles(70);              // Ожидание 70 мкс

    // 2. Ожидание ответа датчика с таймаутом
    while ((DS18B20_PIN_IN & DS18B20_PIN) && (timeoutCount < TIMEOUT))
    {
        timeoutCount++;
    }

    __delay_cycles(410);             // Завершение тайминга
    return (timeoutCount < TIMEOUT); // 1 = датчик ответил, 0 = таймаут
}

void oneWireWrite(uint8_t data)
{
    for (uint8_t i = 0; i < 8; i++)
    {
        DS18B20_PIN_DIR |= DS18B20_PIN;
        DS18B20_PIN_OUT &= ~DS18B20_PIN;
        __delay_cycles(2);
        if (data & 0x01)
            DS18B20_PIN_DIR &= ~DS18B20_PIN;
        //      DS18B20_PIN_OUT |= DS18B20_PIN; 
        __delay_cycles(60);
        DS18B20_PIN_DIR &= ~DS18B20_PIN;
        //       DS18B20_PIN_OUT |= DS18B20_PIN; 
        data >>= 1;
    }
}

uint8_t oneWireRead()
{
    uint8_t data = 0;
    for (uint8_t i = 0; i < 8; i++)
    {
        DS18B20_PIN_DIR |= DS18B20_PIN;
        DS18B20_PIN_OUT &= ~DS18B20_PIN;
        __delay_cycles(2);
        DS18B20_PIN_DIR &= ~DS18B20_PIN;
        //       DS18B20_PIN_OUT |= DS18B20_PIN;
        __delay_cycles(8);
        if (DS18B20_PIN_IN & DS18B20_PIN)
            data |= 0x01 << i;
        __delay_cycles(50);
    }
    return data;
}

int16_t readDS18B20()
{
    uint16_t temp = TEMP_READ_ERROR;
    uint8_t absence = 1; // отсутствие датчика
    uint32_t timeout = 0;
    const uint32_t CONVERSION_TIMEOUT_CYCLES = 850; // Для 1MHz ~750ms

    // 1. Reset и проверка присутствия
    DS18B20_PIN_DIR |= DS18B20_PIN;
    DS18B20_PIN_OUT &= ~DS18B20_PIN;
    __delay_cycles(480); // Reset pulse (минимум 480 мкс)
    DS18B20_PIN_DIR &= ~DS18B20_PIN;
    //    DS18B20_PIN_OUT |= DS18B20_PIN; 
    __delay_cycles(70); // Ожидание presence pulse (15-60 мкс)
    absence = (DS18B20_PIN_IN & DS18B20_PIN);
    __delay_cycles(410); // Завершение тайминга reset

    if (absence)
    { // No sensor connected
        return TEMP_READ_ERROR;
    }

    // 2. Запуск преобразования
    oneWireWrite(0xCC); // Skip ROM
    oneWireWrite(0x44); // Convert T

    // 3. Ожидание завершения с таймаутом (~750ms)
    while (timeout++ < CONVERSION_TIMEOUT_CYCLES)
    {
        // WDTCTL = WDTPW | WDTCNTCL | WDTSSEL; // Сброс счётчика WDT
        __delay_cycles(1000); // Проверяем каждые 1ms

        if (!oneWireReset())
        {
            return TEMP_READ_ERROR;
        }
        oneWireWrite(0xCC);
        oneWireWrite(0xBE); // Читаем scratchpad
        if (oneWireRead())
            break; // Бит 0 = 1 -> преобразование завершено
    }

    if (timeout >= CONVERSION_TIMEOUT_CYCLES)
    { // Timeout
        return TEMP_READ_ERROR;
    }

    // 4. Чтение результата
    oneWireReset();
    oneWireWrite(0xCC);
    oneWireWrite(0xBE);

    uint8_t lsb = oneWireRead();
    uint8_t msb = oneWireRead();
    int16_t raw_temp = (int16_t)(msb << 8 | lsb);

    int16_t integerPart = raw_temp >> 4;                            // Знаковая целая часть
    uint8_t fractionalPart = raw_temp & 0x0F;                       // Дробная часть
    int16_t converted_temp = integerPart * 64 + fractionalPart * 4; // Q6

    if (converted_temp < MIN_VALID_TEMP * 64 || converted_temp > MAX_VALID_TEMP * 64)
    {
        return TEMP_READ_ERROR;
    }
    return converted_temp; // Возвращаем знаковое число
}

void showLevel(uint8_t level, uint8_t pos)
{
    uint8_t digits[1] = {0};
    // Must fit within 4 bars
    int bars = (int)(((level * 4) / 256) + 1);
    if (level == 0)
        bars = 0;
    switch (bars)
    {
    case 1:
        digits[0] = 0b10000000;
        break;
    case 2:
        digits[0] = 0b10001000;
        break;
    case 3:
        digits[0] = 0b11001000;
        break;
    case 4:
        digits[0] = 0b11001001;
        break;
    default: // Keep at zero
        break;
    }

    display.setSegments(digits, 1, pos);
}

#ifdef DEBUG_PID
// Заголовок CSV
void initPIDDebug()
{
    debugSerial.begin(9600);
    debugSerial.println("Error,P-Term,I-Term,D-Term,Output,PWM"); // CSV header
}

// Функция вывода данных в CSV формате
void sendPIDDebug(int16_t error, int32_t p_term,
                  int32_t i_term, int16_t d_term,
                  int32_t output, uint16_t pwm)
{
    debugSerial.print(error);
    debugSerial.print(',');
    debugSerial.print(p_term);
    debugSerial.print(',');
    debugSerial.print(i_term);
    debugSerial.print(',');
    debugSerial.print(d_term);
    debugSerial.print(',');
    debugSerial.print(output);
    debugSerial.print(',');
    debugSerial.println(pwm);
}
#endif<|MERGE_RESOLUTION|>--- conflicted
+++ resolved
@@ -120,11 +120,8 @@
     initADC();
     display.clear();
 
-<<<<<<< HEAD
-=======
-    // WDTCTL = WDTPW | WDTCNTCL | WDTSSEL; // Настройка сторожевого таймера на ~2.73 сек - пока только мешает
-
->>>>>>> 7ca5dba7
+
+
     __enable_interrupt();
 
     // Первое измерение температуры сразу
